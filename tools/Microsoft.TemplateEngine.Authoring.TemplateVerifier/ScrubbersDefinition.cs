﻿// Licensed to the .NET Foundation under one or more agreements.
// The .NET Foundation licenses this file to you under the MIT license.

using System.Text;

namespace Microsoft.TemplateEngine.Authoring.TemplateVerifier;

public class ScrubbersDefinition
{
    public static readonly ScrubbersDefinition Empty = new();

    public ScrubbersDefinition(Action<StringBuilder> scrubber, string? extension = null)
    {
        AddScrubber(scrubber, extension);
    }

    private ScrubbersDefinition() { }

    public delegate void ScrubFileByPath(string relativeFilePath, StringBuilder content);

<<<<<<< HEAD
    internal Dictionary<string, Action<StringBuilder>> ScrubersByExtension { get; } = new Dictionary<string, Action<StringBuilder>>();
=======
    internal Dictionary<string, Action<StringBuilder>> ScrubbersByExtension { get; private set; } = new Dictionary<string, Action<StringBuilder>>();
>>>>>>> bb6bb110

    internal Action<StringBuilder>? GeneralScrubber { get; private set; }

    internal List<ScrubFileByPath> ByPathScrubbers { get; } = new List<ScrubFileByPath>();

    public ScrubbersDefinition AddScrubber(Action<StringBuilder> scrubber, string? extension = null)
    {
        if (ReferenceEquals(this, Empty))
        {
            return new ScrubbersDefinition().AddScrubber(scrubber, extension);
        }

        if (string.IsNullOrWhiteSpace(extension))
        {
            GeneralScrubber += scrubber;
        }
        // This is to get the same behavior as Verify.NET
        else
        {
            extension = extension.Trim();
            if (extension.StartsWith('.'))
            {
                throw new TemplateVerificationException(LocalizableStrings.VerificationEngine_Error_ScrubberExtension, TemplateVerificationErrorCode.InvalidOption);
            }

            if (ScrubbersByExtension.TryGetValue(extension, out var origScrubber))
            {
                scrubber = origScrubber + scrubber;
            }

            ScrubbersByExtension[extension] = scrubber;
        }

        return this;
    }

    public ScrubbersDefinition AddScrubber(ScrubFileByPath fileScrubber)
    {
        if (ReferenceEquals(this, Empty))
        {
            return new ScrubbersDefinition().AddScrubber(fileScrubber);
        }

        ByPathScrubbers.Add(fileScrubber);
        return this;
    }
}<|MERGE_RESOLUTION|>--- conflicted
+++ resolved
@@ -18,11 +18,7 @@
 
     public delegate void ScrubFileByPath(string relativeFilePath, StringBuilder content);
 
-<<<<<<< HEAD
-    internal Dictionary<string, Action<StringBuilder>> ScrubersByExtension { get; } = new Dictionary<string, Action<StringBuilder>>();
-=======
-    internal Dictionary<string, Action<StringBuilder>> ScrubbersByExtension { get; private set; } = new Dictionary<string, Action<StringBuilder>>();
->>>>>>> bb6bb110
+    internal Dictionary<string, Action<StringBuilder>> ScrubbersByExtension { get; } = new Dictionary<string, Action<StringBuilder>>();
 
     internal Action<StringBuilder>? GeneralScrubber { get; private set; }
 
