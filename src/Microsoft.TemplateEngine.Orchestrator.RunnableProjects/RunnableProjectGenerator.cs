﻿using System;
using System.Collections.Generic;
using System.Globalization;
using System.IO;
using System.Linq;
using System.Threading.Tasks;
using Microsoft.TemplateEngine.Abstractions;
using Microsoft.TemplateEngine.Abstractions.Mount;
using Microsoft.TemplateEngine.Core;
using Microsoft.TemplateEngine.Core.Contracts;
using Microsoft.TemplateEngine.Orchestrator.RunnableProjects.Config;
using Microsoft.TemplateEngine.Utils;
using Newtonsoft.Json;
using Newtonsoft.Json.Linq;

namespace Microsoft.TemplateEngine.Orchestrator.RunnableProjects
{
    public class RunnableProjectGenerator : IGenerator
    {
        private static readonly Guid GeneratorId = new Guid("0C434DF7-E2CB-4DEE-B216-D7C58C8EB4B3");

        public Guid Id => GeneratorId;

        public Task Create(ITemplate templateData, IParameterSet parameters, IComponentManager componentManager, out ICreationResult creationResult)
        {
            RunnableProjectTemplate template = (RunnableProjectTemplate)templateData;
            ProcessMacros(componentManager, template.Config.OperationConfig, parameters);

            IVariableCollection variables = VariableCollection.SetupVariables(parameters, template.Config.OperationConfig.VariableSetup);
            template.Config.Evaluate(parameters, variables, template.ConfigFile);

            IOrchestrator basicOrchestrator = new Core.Util.Orchestrator();
            RunnableProjectOrchestrator orchestrator = new RunnableProjectOrchestrator(basicOrchestrator);

            GlobalRunSpec runSpec = new GlobalRunSpec(template.ConfigFile.Parent, componentManager, parameters, variables, template.Config.OperationConfig, template.Config.SpecialOperationConfig, template.Config.LocalizationOperations, template.Config.PlaceholderFilename);

            foreach (FileSource source in template.Config.Sources)
            {
                runSpec.SetupFileSource(source);
                string target = Path.Combine(Directory.GetCurrentDirectory(), source.Target);
                orchestrator.Run(runSpec, template.ConfigFile.Parent.DirectoryInfo(source.Source), target);
            }

            // todo: add anything else we'd want to report to the broker
            creationResult = new CreationResult()
            {
                PostActions = PostAction.ListFromModel(template.Config.PostActionModel, variables),
                PrimaryOutputs = CreationPath.ListFromModel(template.Config.PrimaryOutputs, variables)
            };

            return Task.FromResult(true);
        }

        // Note the deferred-config macros (generated) are part of the runConfig.Macros
        //      and not in the ComputedMacros.
        //  Possibly make a separate property for the deferred-config macros
        private static void ProcessMacros(IComponentManager componentManager, IGlobalRunConfig runConfig, IParameterSet parameters)
        {
            if (runConfig.Macros != null)
            {
                IVariableCollection varsForMacros = VariableCollection.SetupVariables(parameters, runConfig.VariableSetup);
                MacrosOperationConfig macroProcessor = new MacrosOperationConfig();
                macroProcessor.ProcessMacros(componentManager, runConfig.Macros, varsForMacros, parameters);
            }

            if (runConfig.ComputedMacros != null)
            {
                IVariableCollection varsForMacros = VariableCollection.SetupVariables(parameters, runConfig.VariableSetup);
                MacrosOperationConfig macroProcessor = new MacrosOperationConfig();
                macroProcessor.ProcessMacros(componentManager, runConfig.ComputedMacros, varsForMacros, parameters);
            }
        }

        public IParameterSet GetParametersForTemplate(ITemplate template)
        {
            RunnableProjectTemplate tmplt = (RunnableProjectTemplate)template;
            return new ParameterSet(tmplt.Config);
        }

        public IEnumerable<ITemplate> GetTemplatesFromSource(IMountPoint source)
        {
            return GetTemplatesFromDir(source.Root).ToList();
        }

        public bool TryGetTemplateFromConfig(IFileSystemInfo config, out ITemplate template, string localizationFile = null)
        {
            IFile file = config as IFile;

            if (file == null)
            {
                template = null;
                return false;
            }

            // notes for correctly reading localization info - not from .netnew.json - coming soon
            // this method is called when the cache is populated, as well as when actually reading a template for processing.
            // so we'll have to decide what/if to do regarding localization for setting up the cache, as opposed to regular processing.
            //
            //try
            //{
            //    JObject srcObject = ReadConfigModel(file);
            //    // read the neutral locale, decide if we need a locale-specific config
            //    // if need locale-specific
            //        // read the locale specific
            //        // JObject localeSrcObject =  ???()
            //    // else
            //        // JObject localeSrcObject = null;
                    
            //    // template = new RunnableProjectTemplate(srcObject, this, file, SimpleConfigModel.FromJObject(srcObject, localeSrcObject));
            //}

            try
            {
                JObject srcObject = ReadConfigModel(file);
<<<<<<< HEAD
                template = new RunnableProjectTemplate(srcObject, this, file, SimpleConfigModel.FromJObject(srcObject, localizationFile));
=======
                template = new RunnableProjectTemplate(srcObject, this, file, SimpleConfigModel.FromJObject(srcObject));
>>>>>>> db95862e

                return true;
            }
            catch (Exception ex)
            {
                System.Diagnostics.Debug.WriteLine(string.Format("Error reading the template: {0}", ex.ToString()));
            }

            template = null;
            return false;
        }

        private JObject ReadConfigModel(IFile file)
        {
            using (Stream s = file.OpenRead())
            using (TextReader tr = new StreamReader(s, true))
            using (JsonReader r = new JsonTextReader(tr))
            {
                return JObject.Load(r);
            }
        }

        private IEnumerable<ITemplate> GetTemplatesFromDir(IDirectory folder)
        {
            foreach (IFile file in folder.EnumerateFiles(".netnew.json", SearchOption.AllDirectories))
            {
                ITemplate tmp;
                if (TryGetTemplateFromConfig(file, out tmp))
                {
                    yield return tmp;
                }
            }
        }

        public bool TryGetTemplateFromSource(IMountPoint target, string name, out ITemplate template)
        {
            template = GetTemplatesFromSource(target).FirstOrDefault(x => string.Equals(x.Name, name, StringComparison.OrdinalIgnoreCase));
            return template != null;
        }

        //
        // Converts the raw, string version of a parameter to a strongly typed value.
        // If the param has a datatype specified, use that. Otherwise attempt to infer the type.
        // Throws a TemplateParamException if the conversion fails for any reason.
        //
        public object ConvertParameterValueToType(ITemplateParameter parameter, string untypedValue)
        {
            return InternalConvertParameterValueToType(parameter, untypedValue);
        }

        internal static object InternalConvertParameterValueToType(ITemplateParameter parameter, string untypedValue)
        { 
            if (untypedValue == null)
            {
                throw new TemplateParamException("Parameter value is null", parameter.Name, null, parameter.DataType);
            }

            if (!string.IsNullOrEmpty(parameter.DataType))
            {
                object convertedValue = DataTypeSpecifiedConvertLiteral(parameter, untypedValue);

                if (convertedValue == null)
                {
                    throw new TemplateParamException("Parameter value could not be converted", parameter.Name, untypedValue, parameter.DataType);
                }

                return convertedValue;
            }
            else
            {
                return InferTypeAndConvertLiteral(untypedValue);
            }
        }

        // For explicitly data-typed variables, attempt to convert the variable value to the specified type.
        // Data type names:
        //     - choice
        //     - bool
        //     - float
        //     - int
        //     - hex
        //     - text
        // The data type names are case insensitive.
        //
        // Returns the converted value if it can be converted, throw otherwise
        internal static object DataTypeSpecifiedConvertLiteral(ITemplateParameter param, string literal)
        {
            if (string.Equals(param.DataType, "bool", StringComparison.OrdinalIgnoreCase))
            {
                if (string.Equals(literal, "true", StringComparison.OrdinalIgnoreCase))
                {
                    return true;
                }
                else if (string.Equals(literal, "false", StringComparison.OrdinalIgnoreCase))
                {
                    return false;
                }
                else
                {
                    // Note: if the literal is ever null, it is probably due to a problem in TemplateCreator.Instantiate()
                    // which takes care of making null bool -> true as appropriate.
                    // This else can also happen if there is a value but it can't be converted.
                    throw new TemplateParamException("Value is not a bool", param.Name, literal, param.DataType);
                }
            }
            else if (string.Equals(param.DataType, "choice", StringComparison.OrdinalIgnoreCase))
            {
                if ((literal != null) && param.Choices.Contains(literal))
                {
                    return literal;
                }
                else
                {
                    string conversionErrorMessage = string.Format("Choice is invalid. Valid choices are: [{0}]", string.Join(",", param.Choices));
                    throw new TemplateParamException(conversionErrorMessage, param.Name, literal, param.DataType);
                }
            }
            else if (string.Equals(param.DataType, "float", StringComparison.OrdinalIgnoreCase))
            {
                double convertedFloat;
                if (double.TryParse(literal, out convertedFloat))
                {
                    return convertedFloat;
                }
                else
                {
                    throw new TemplateParamException("Value is not a float", param.Name, literal, param.DataType);
                }
            }
            else if (string.Equals(param.DataType, "int", StringComparison.OrdinalIgnoreCase))
            {
                long convertedInt;
                if (long.TryParse(literal, out convertedInt))
                {
                    return convertedInt;
                }
                else
                {
                    throw new TemplateParamException("Value is not an int", param.Name, literal, param.DataType);
                }
            }
            else if (string.Equals(param.DataType, "hex", StringComparison.OrdinalIgnoreCase))
            {
                long convertedHex;
                if (long.TryParse(literal.Substring(2), NumberStyles.HexNumber, CultureInfo.InvariantCulture, out convertedHex))
                {
                    return convertedHex;
                }
                else
                {
                    throw new TemplateParamException("Value is not hex format", param.Name, literal, param.DataType);
                }
            }
            else if (string.Equals(param.DataType, "text", StringComparison.OrdinalIgnoreCase))
            {   // "text" is a valid data type, but doesn't need any special handling.
                return literal;
            }
            else
            {
                string customMessage = string.Format("Param name = [{0}] had unknown data type = [{1}]", param.Name, param.DataType);
                throw new TemplateParamException(customMessage, param.Name, literal, param.DataType);
            }
        }

        internal static object InferTypeAndConvertLiteral(string literal)
        {
            if (literal == null)
            {
                return null;
            }

            if (!literal.Contains("\""))
            {
                if (string.Equals(literal, "true", StringComparison.OrdinalIgnoreCase))
                {
                    return true;
                }

                if (string.Equals(literal, "false", StringComparison.OrdinalIgnoreCase))
                {
                    return false;
                }

                if (string.Equals(literal, "null", StringComparison.OrdinalIgnoreCase))
                {
                    return null;
                }

                double literalDouble;
                if (literal.Contains(".") && double.TryParse(literal, out literalDouble))
                {
                    return literalDouble;
                }

                long literalLong;
                if (long.TryParse(literal, out literalLong))
                {
                    return literalLong;
                }

                if (literal.StartsWith("0x", StringComparison.OrdinalIgnoreCase)
                    && long.TryParse(literal.Substring(2), NumberStyles.HexNumber, CultureInfo.InvariantCulture, out literalLong))
                {
                    return literalLong;
                }

                if (string.Equals("null", literal, StringComparison.OrdinalIgnoreCase))
                {
                    return null;
                }

                return literal;
            }

            return literal.Substring(1, literal.Length - 2);
        }


        internal class ParameterSet : IParameterSet
        {
            private readonly IDictionary<string, ITemplateParameter> _parameters = new Dictionary<string, ITemplateParameter>(StringComparer.OrdinalIgnoreCase);

            public ParameterSet(IRunnableProjectConfig config)
            {
                foreach (KeyValuePair<string, Parameter> p in config.Parameters)
                {
                    p.Value.Name = p.Key;
                    _parameters[p.Key] = p.Value;
                }
            }

            public IEnumerable<ITemplateParameter> ParameterDefinitions => _parameters.Values;

            public IDictionary<ITemplateParameter, object> ResolvedValues { get; } = new Dictionary<ITemplateParameter, object>();

            public IEnumerable<string> RequiredBrokerCapabilities => Enumerable.Empty<string>();

            public void AddParameter(ITemplateParameter param)
            {
                _parameters[param.Name] = param;
            }

            public bool TryGetParameterDefinition(string name, out ITemplateParameter parameter)
            {
                if (_parameters.TryGetValue(name, out parameter))
                {
                    return true;
                }

                parameter = new Parameter
                {
                    Name = name,
                    Requirement = TemplateParameterPriority.Optional,
                    IsVariable = true,
                    Type = "string"
                };

                return true;
            }
        }
    }
}<|MERGE_RESOLUTION|>--- conflicted
+++ resolved
@@ -112,12 +112,7 @@
             try
             {
                 JObject srcObject = ReadConfigModel(file);
-<<<<<<< HEAD
                 template = new RunnableProjectTemplate(srcObject, this, file, SimpleConfigModel.FromJObject(srcObject, localizationFile));
-=======
-                template = new RunnableProjectTemplate(srcObject, this, file, SimpleConfigModel.FromJObject(srcObject));
->>>>>>> db95862e
-
                 return true;
             }
             catch (Exception ex)
