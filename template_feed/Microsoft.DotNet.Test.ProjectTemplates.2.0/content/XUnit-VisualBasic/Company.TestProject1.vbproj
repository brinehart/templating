--- conflicted
+++ resolved
@@ -9,17 +9,10 @@
   </PropertyGroup>
 
   <ItemGroup>
-<<<<<<< HEAD
-    <PackageReference Include="Microsoft.NET.Test.Sdk" Version="15.5.0-preview-20171012-09" />
+    <PackageReference Include="Microsoft.NET.Test.Sdk" Version="15.5.0-preview-20171031-01" />
     <PackageReference Include="xunit" Version="2.3.1" />
     <PackageReference Include="xunit.runner.visualstudio" Version="2.3.1" />
     <DotNetCliToolReference Include="dotnet-xunit" Version="2.3.1" />
-=======
-    <PackageReference Include="Microsoft.NET.Test.Sdk" Version="15.5.0-preview-20171031-01" />
-    <PackageReference Include="xunit" Version="2.3.0" />
-    <PackageReference Include="xunit.runner.visualstudio" Version="2.3.0" />
-    <DotNetCliToolReference Include="dotnet-xunit" Version="2.3.0" />
->>>>>>> fd4e25a2
   </ItemGroup>
 
 </Project>