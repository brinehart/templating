{
  "tools": {
<<<<<<< HEAD
    "dotnet": "8.0.112"
  },
  "msbuild-sdks": {
    "Microsoft.DotNet.Arcade.Sdk": "8.0.0-beta.25064.11"
=======
    "dotnet": "9.0.102"
  },
  "msbuild-sdks": {
    "Microsoft.DotNet.Arcade.Sdk": "9.0.0-beta.25065.2"
>>>>>>> eeec16fd
  }
}<|MERGE_RESOLUTION|>--- conflicted
+++ resolved
@@ -1,15 +1,8 @@
 {
   "tools": {
-<<<<<<< HEAD
-    "dotnet": "8.0.112"
-  },
-  "msbuild-sdks": {
-    "Microsoft.DotNet.Arcade.Sdk": "8.0.0-beta.25064.11"
-=======
     "dotnet": "9.0.102"
   },
   "msbuild-sdks": {
     "Microsoft.DotNet.Arcade.Sdk": "9.0.0-beta.25065.2"
->>>>>>> eeec16fd
   }
 }