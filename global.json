{
  "tools": {
<<<<<<< HEAD
    "dotnet": "9.0.105"
  },
  "msbuild-sdks": {
    "Microsoft.DotNet.Arcade.Sdk": "9.0.0-beta.25208.6"
=======
    "dotnet": "10.0.100-preview.3.25167.3"
  },
  "msbuild-sdks": {
    "Microsoft.DotNet.Arcade.Sdk": "10.0.0-beta.25207.4"
>>>>>>> bf6d1023
  }
}<|MERGE_RESOLUTION|>--- conflicted
+++ resolved
@@ -1,15 +1,8 @@
 {
   "tools": {
-<<<<<<< HEAD
-    "dotnet": "9.0.105"
-  },
-  "msbuild-sdks": {
-    "Microsoft.DotNet.Arcade.Sdk": "9.0.0-beta.25208.6"
-=======
     "dotnet": "10.0.100-preview.3.25167.3"
   },
   "msbuild-sdks": {
     "Microsoft.DotNet.Arcade.Sdk": "10.0.0-beta.25207.4"
->>>>>>> bf6d1023
   }
 }