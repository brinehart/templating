--- conflicted
+++ resolved
@@ -9,10 +9,6 @@
     }
   },
   "msbuild-sdks": {
-<<<<<<< HEAD
-    "Microsoft.DotNet.Arcade.Sdk": "1.0.0-beta.19320.1"
-=======
     "Microsoft.DotNet.Arcade.Sdk": "1.0.0-beta.19323.4"
->>>>>>> 15f0438e
   }
 }