--- conflicted
+++ resolved
@@ -1,15 +1,8 @@
 {
   "tools": {
-<<<<<<< HEAD
-    "dotnet": "8.0.115"
-  },
-  "msbuild-sdks": {
-    "Microsoft.DotNet.Arcade.Sdk": "8.0.0-beta.25208.7"
-=======
     "dotnet": "9.0.105"
   },
   "msbuild-sdks": {
     "Microsoft.DotNet.Arcade.Sdk": "9.0.0-beta.25208.6"
->>>>>>> fa14cb5f
   }
 }