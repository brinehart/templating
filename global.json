--- conflicted
+++ resolved
@@ -3,10 +3,6 @@
     "dotnet": "10.0.100-preview.5.25265.106"
   },
   "msbuild-sdks": {
-<<<<<<< HEAD
-    "Microsoft.DotNet.Arcade.Sdk": "9.0.0-beta.25266.2"
-=======
     "Microsoft.DotNet.Arcade.Sdk": "10.0.0-beta.25267.102"
->>>>>>> 2c7ed861
   }
 }