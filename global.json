{
  "tools": {
<<<<<<< HEAD
    "dotnet": "9.0.102"
  },
  "msbuild-sdks": {
    "Microsoft.DotNet.Arcade.Sdk": "9.0.0-beta.25077.4"
=======
    "dotnet": "10.0.100-alpha.1.25077.2"
  },
  "msbuild-sdks": {
    "Microsoft.DotNet.Arcade.Sdk": "10.0.0-beta.25104.2"
>>>>>>> b7306a0b
  }
}<|MERGE_RESOLUTION|>--- conflicted
+++ resolved
@@ -1,15 +1,8 @@
 {
   "tools": {
-<<<<<<< HEAD
-    "dotnet": "9.0.102"
-  },
-  "msbuild-sdks": {
-    "Microsoft.DotNet.Arcade.Sdk": "9.0.0-beta.25077.4"
-=======
     "dotnet": "10.0.100-alpha.1.25077.2"
   },
   "msbuild-sdks": {
     "Microsoft.DotNet.Arcade.Sdk": "10.0.0-beta.25104.2"
->>>>>>> b7306a0b
   }
 }