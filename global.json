{
  "tools": {
<<<<<<< HEAD
    "dotnet": "8.0.108"
  },
  "msbuild-sdks": {
    "Microsoft.DotNet.Arcade.Sdk": "8.0.0-beta.24413.2"
=======
    "dotnet": "9.0.100-preview.5.24307.3"
  },
  "msbuild-sdks": {
    "Microsoft.DotNet.Arcade.Sdk": "9.0.0-beta.24414.3"
>>>>>>> 23c0979c
  }
}<|MERGE_RESOLUTION|>--- conflicted
+++ resolved
@@ -1,15 +1,8 @@
 {
   "tools": {
-<<<<<<< HEAD
-    "dotnet": "8.0.108"
-  },
-  "msbuild-sdks": {
-    "Microsoft.DotNet.Arcade.Sdk": "8.0.0-beta.24413.2"
-=======
     "dotnet": "9.0.100-preview.5.24307.3"
   },
   "msbuild-sdks": {
     "Microsoft.DotNet.Arcade.Sdk": "9.0.0-beta.24414.3"
->>>>>>> 23c0979c
   }
 }