--- conflicted
+++ resolved
@@ -19,16 +19,9 @@
     </Dependency>
   </ProductDependencies>
   <ToolsetDependencies>
-<<<<<<< HEAD
-    <Dependency Name="Microsoft.DotNet.Arcade.Sdk" Version="8.0.0-beta.24570.5">
-      <Uri>https://github.com/dotnet/arcade</Uri>
-      <Sha>3c7e11bf80279cde53a6251c4d0fa10e613fc739</Sha>
-      <SourceBuild RepoName="arcade" ManagedOnly="true" />
-=======
     <Dependency Name="Microsoft.DotNet.Arcade.Sdk" Version="9.0.0-beta.24572.2">
       <Uri>https://github.com/dotnet/arcade</Uri>
       <Sha>b41381d5cd633471265e9cd72e933a7048e03062</Sha>
->>>>>>> 46906601
     </Dependency>
     <!-- Intermediate is necessary for source build. -->
     <Dependency Name="Microsoft.SourceBuild.Intermediate.arcade" Version="9.0.0-beta.24572.2">
