--- conflicted
+++ resolved
@@ -19,16 +19,9 @@
     </Dependency>
   </ProductDependencies>
   <ToolsetDependencies>
-<<<<<<< HEAD
-    <Dependency Name="Microsoft.DotNet.Arcade.Sdk" Version="8.0.0-beta.25105.2">
-      <Uri>https://github.com/dotnet/arcade</Uri>
-      <Sha>f9e274e2269d2cda748e78344afe681411748157</Sha>
-      <SourceBuild RepoName="arcade" ManagedOnly="true" />
-=======
     <Dependency Name="Microsoft.DotNet.Arcade.Sdk" Version="9.0.0-beta.25077.4">
       <Uri>https://github.com/dotnet/arcade</Uri>
       <Sha>bac7e1caea791275b7c3ccb4cb75fd6a04a26618</Sha>
->>>>>>> 5936acfc
     </Dependency>
     <!-- Intermediate is necessary for source build. -->
     <Dependency Name="Microsoft.SourceBuild.Intermediate.arcade" Version="9.0.0-beta.25077.4">
