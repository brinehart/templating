--- conflicted
+++ resolved
@@ -19,16 +19,9 @@
     </Dependency>
   </ProductDependencies>
   <ToolsetDependencies>
-<<<<<<< HEAD
-    <Dependency Name="Microsoft.DotNet.Arcade.Sdk" Version="8.0.0-beta.24460.4">
-      <Uri>https://github.com/dotnet/arcade</Uri>
-      <Sha>bee4cec9d8f2d43b4dd7c69dfbf65392301a2dbd</Sha>
-      <SourceBuild RepoName="arcade" ManagedOnly="true" />
-=======
     <Dependency Name="Microsoft.DotNet.Arcade.Sdk" Version="9.0.0-beta.24408.2">
       <Uri>https://github.com/dotnet/arcade</Uri>
       <Sha>60ae233c3d77f11c5fdb53e570b64d503b13ba59</Sha>
->>>>>>> cc48d74c
     </Dependency>
     <!-- Intermediate is necessary for source build. -->
     <Dependency Name="Microsoft.SourceBuild.Intermediate.arcade" Version="9.0.0-beta.24408.2">
