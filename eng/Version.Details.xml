<?xml version="1.0" encoding="utf-8"?>
<Dependencies>
  <ProductDependencies>
    <!-- Intermediate is necessary for source build. -->
    <Dependency Name="Microsoft.SourceBuild.Intermediate.source-build-externals" Version="9.0.0-alpha.1.24575.1">
      <Uri>https://github.com/dotnet/source-build-externals</Uri>
      <Sha>ab469606a3e6b026dcac301e2dab96117c94faeb</Sha>
      <SourceBuild RepoName="source-build-externals" ManagedOnly="true" />
    </Dependency>
    <!-- Intermediate is necessary for source build. -->
    <Dependency Name="Microsoft.SourceBuild.Intermediate.source-build-reference-packages" Version="9.0.0-alpha.1.24413.1">
      <Uri>https://github.com/dotnet/source-build-reference-packages</Uri>
      <Sha>1b838a42e4952b8fdf212cb1b43c5ce4d69f27b3</Sha>
      <SourceBuild RepoName="source-build-reference-packages" ManagedOnly="true" />
    </Dependency>
    <Dependency Name="System.CommandLine" Version="2.0.0-beta4.24324.3">
      <Uri>https://github.com/dotnet/command-line-api</Uri>
      <Sha>803d8598f98fb4efd94604b32627ee9407f246db</Sha>
    </Dependency>
  </ProductDependencies>
  <ToolsetDependencies>
<<<<<<< HEAD
    <Dependency Name="Microsoft.DotNet.Arcade.Sdk" Version="8.0.0-beta.25204.7">
      <Uri>https://github.com/dotnet/arcade</Uri>
      <Sha>faa1471063676aca349da6b48c56dd0fc95aa869</Sha>
      <SourceBuild RepoName="arcade" ManagedOnly="true" />
=======
    <Dependency Name="Microsoft.DotNet.Arcade.Sdk" Version="9.0.0-beta.25204.5">
      <Uri>https://github.com/dotnet/arcade</Uri>
      <Sha>97cbc7361ff28b2948c8182720c166a744049f55</Sha>
>>>>>>> 901ed23f
    </Dependency>
    <!-- Intermediate is necessary for source build. -->
    <Dependency Name="Microsoft.SourceBuild.Intermediate.arcade" Version="9.0.0-beta.25204.5">
      <Uri>https://github.com/dotnet/arcade</Uri>
      <Sha>97cbc7361ff28b2948c8182720c166a744049f55</Sha>
      <SourceBuild RepoName="arcade" ManagedOnly="true" />
    </Dependency>
    <!-- Dependencies required for source build. We'll still update manually -->
    <Dependency Name="System.Formats.Asn1" Version="9.0.0">
      <Uri>https://github.com/dotnet/runtime</Uri>
      <Sha>d3981726bc8b0e179db50301daf9f22d42393096</Sha>
    </Dependency>
    <Dependency Name="Microsoft.Extensions.Logging" Version="9.0.0">
      <Uri>https://dev.azure.com/dnceng/internal/_git/dotnet-runtime</Uri>
      <Sha>9d5a6a9aa463d6d10b0b0ba6d5982cc82f363dc3</Sha>
    </Dependency>
    <Dependency Name="Microsoft.Extensions.Logging.Abstractions" Version="9.0.0">
      <Uri>https://dev.azure.com/dnceng/internal/_git/dotnet-runtime</Uri>
      <Sha>9d5a6a9aa463d6d10b0b0ba6d5982cc82f363dc3</Sha>
    </Dependency>
    <Dependency Name="Microsoft.Extensions.Logging.Console" Version="9.0.0">
      <Uri>https://dev.azure.com/dnceng/internal/_git/dotnet-runtime</Uri>
      <Sha>9d5a6a9aa463d6d10b0b0ba6d5982cc82f363dc3</Sha>
    </Dependency>
    <Dependency Name="Microsoft.Extensions.DependencyInjection.Abstractions" Version="9.0.0">
      <Uri>https://github.com/dotnet/runtime</Uri>
      <Sha>9d5a6a9aa463d6d10b0b0ba6d5982cc82f363dc3</Sha>
    </Dependency>
  </ToolsetDependencies>
</Dependencies><|MERGE_RESOLUTION|>--- conflicted
+++ resolved
@@ -19,16 +19,9 @@
     </Dependency>
   </ProductDependencies>
   <ToolsetDependencies>
-<<<<<<< HEAD
-    <Dependency Name="Microsoft.DotNet.Arcade.Sdk" Version="8.0.0-beta.25204.7">
-      <Uri>https://github.com/dotnet/arcade</Uri>
-      <Sha>faa1471063676aca349da6b48c56dd0fc95aa869</Sha>
-      <SourceBuild RepoName="arcade" ManagedOnly="true" />
-=======
     <Dependency Name="Microsoft.DotNet.Arcade.Sdk" Version="9.0.0-beta.25204.5">
       <Uri>https://github.com/dotnet/arcade</Uri>
       <Sha>97cbc7361ff28b2948c8182720c166a744049f55</Sha>
->>>>>>> 901ed23f
     </Dependency>
     <!-- Intermediate is necessary for source build. -->
     <Dependency Name="Microsoft.SourceBuild.Intermediate.arcade" Version="9.0.0-beta.25204.5">
