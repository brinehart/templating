--- conflicted
+++ resolved
@@ -2,15 +2,9 @@
 <Dependencies>
   <ProductDependencies>
     <!-- Intermediate is necessary for source build. -->
-<<<<<<< HEAD
-    <Dependency Name="Microsoft.SourceBuild.Intermediate.source-build-externals" Version="9.0.0-alpha.1.24426.2">
-      <Uri>https://github.com/dotnet/source-build-externals</Uri>
-      <Sha>59b98ae5bd04e1eebc8ed323193c62ab9e15efe1</Sha>
-=======
     <Dependency Name="Microsoft.SourceBuild.Intermediate.source-build-externals" Version="10.0.0-alpha.1.24426.1">
       <Uri>https://github.com/dotnet/source-build-externals</Uri>
       <Sha>f08c68bfc6c6e065f72e56dcd4dc15d3ea1f43a4</Sha>
->>>>>>> 26a6dc11
       <SourceBuild RepoName="source-build-externals" ManagedOnly="true" />
     </Dependency>
     <!-- Intermediate is necessary for source build. -->
