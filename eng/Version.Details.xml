--- conflicted
+++ resolved
@@ -8,21 +8,9 @@
     </Dependency>
   </ProductDependencies>
   <ToolsetDependencies>
-<<<<<<< HEAD
-    <Dependency Name="Microsoft.DotNet.Arcade.Sdk" Version="9.0.0-beta.25263.5">
-      <Uri>https://github.com/dotnet/arcade</Uri>
-      <Sha>93823d49ca01742464ad1c0b49ea940e693b1be3</Sha>
-    </Dependency>
-    <!-- Intermediate is necessary for source build. -->
-    <Dependency Name="Microsoft.SourceBuild.Intermediate.arcade" Version="9.0.0-beta.25263.5">
-      <Uri>https://github.com/dotnet/arcade</Uri>
-      <Sha>93823d49ca01742464ad1c0b49ea940e693b1be3</Sha>
-      <SourceBuild RepoName="arcade" ManagedOnly="true" />
-=======
     <Dependency Name="Microsoft.DotNet.Arcade.Sdk" Version="10.0.0-beta.25260.104">
       <Uri>https://github.com/dotnet/dotnet</Uri>
       <Sha>85778473549347b3e4bad3ea009e9438df7b11bb</Sha>
->>>>>>> 751be5ac
     </Dependency>
     <!-- Dependencies required for source build. We'll still update manually -->
     <Dependency Name="System.Formats.Asn1" Version="9.0.3">
