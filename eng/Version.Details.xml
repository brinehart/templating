<?xml version="1.0" encoding="utf-8"?>
<Dependencies>
  <ProductDependencies>
    <!-- Intermediate is necessary for source build. -->
<<<<<<< HEAD
    <Dependency Name="Microsoft.SourceBuild.Intermediate.source-build-externals" Version="9.0.0-alpha.1.24467.1">
      <Uri>https://github.com/dotnet/source-build-externals</Uri>
      <Sha>4e60131607fd144eb86fe4487f1a37da940ca990</Sha>
=======
    <Dependency Name="Microsoft.SourceBuild.Intermediate.source-build-externals" Version="10.0.0-alpha.1.24466.1">
      <Uri>https://github.com/dotnet/source-build-externals</Uri>
      <Sha>771084d1612ff35d0b9943a5a0e639e8166b5ab6</Sha>
>>>>>>> e656002d
      <SourceBuild RepoName="source-build-externals" ManagedOnly="true" />
    </Dependency>
    <!-- Intermediate is necessary for source build. -->
    <Dependency Name="Microsoft.SourceBuild.Intermediate.source-build-reference-packages" Version="10.0.0-alpha.1.24467.1">
      <Uri>https://github.com/dotnet/source-build-reference-packages</Uri>
      <Sha>38a050f3b80b4dfdd0e8f6c772a3e9835674d3b4</Sha>
      <SourceBuild RepoName="source-build-reference-packages" ManagedOnly="true" />
    </Dependency>
    <Dependency Name="System.CommandLine" Version="2.0.0-beta4.24324.3">
      <Uri>https://github.com/dotnet/command-line-api</Uri>
      <Sha>803d8598f98fb4efd94604b32627ee9407f246db</Sha>
    </Dependency>
  </ProductDependencies>
  <ToolsetDependencies>
    <Dependency Name="Microsoft.DotNet.Arcade.Sdk" Version="10.0.0-beta.24467.1">
      <Uri>https://github.com/dotnet/arcade</Uri>
      <Sha>34138f08e2c9c3c41a0ac8af583a57ea953e3821</Sha>
    </Dependency>
    <!-- Intermediate is necessary for source build. -->
    <Dependency Name="Microsoft.SourceBuild.Intermediate.arcade" Version="10.0.0-beta.24467.1">
      <Uri>https://github.com/dotnet/arcade</Uri>
      <Sha>34138f08e2c9c3c41a0ac8af583a57ea953e3821</Sha>
      <SourceBuild RepoName="arcade" ManagedOnly="true" />
    </Dependency>
    <Dependency Name="System.Formats.Asn1" Version="8.0.1">
      <Uri>https://dev.azure.com/dnceng/internal/_git/dotnet-runtime</Uri>
      <Sha>2aade6beb02ea367fd97c4070a4198802fe61c03</Sha>
    </Dependency>
  </ToolsetDependencies>
</Dependencies><|MERGE_RESOLUTION|>--- conflicted
+++ resolved
@@ -2,15 +2,9 @@
 <Dependencies>
   <ProductDependencies>
     <!-- Intermediate is necessary for source build. -->
-<<<<<<< HEAD
-    <Dependency Name="Microsoft.SourceBuild.Intermediate.source-build-externals" Version="9.0.0-alpha.1.24467.1">
-      <Uri>https://github.com/dotnet/source-build-externals</Uri>
-      <Sha>4e60131607fd144eb86fe4487f1a37da940ca990</Sha>
-=======
     <Dependency Name="Microsoft.SourceBuild.Intermediate.source-build-externals" Version="10.0.0-alpha.1.24466.1">
       <Uri>https://github.com/dotnet/source-build-externals</Uri>
       <Sha>771084d1612ff35d0b9943a5a0e639e8166b5ab6</Sha>
->>>>>>> e656002d
       <SourceBuild RepoName="source-build-externals" ManagedOnly="true" />
     </Dependency>
     <!-- Intermediate is necessary for source build. -->
