<?xml version="1.0" encoding="utf-8"?>
<Dependencies>
  <ProductDependencies>
    <!-- Intermediate is necessary for source build. -->
    <Dependency Name="Microsoft.SourceBuild.Intermediate.source-build-externals" Version="10.0.620701">
      <Uri>https://github.com/dotnet/source-build-externals</Uri>
      <Sha>ebe6fe9cc5b8b9c87cb218b35514bf9d04475047</Sha>
      <SourceBuild RepoName="source-build-externals" ManagedOnly="true" />
    </Dependency>
    <!-- Intermediate is necessary for source build. -->
<<<<<<< HEAD
    <Dependency Name="Microsoft.SourceBuild.Intermediate.source-build-reference-packages" Version="9.0.0-alpha.1.25204.3">
      <Uri>https://github.com/dotnet/source-build-reference-packages</Uri>
      <Sha>643689c88b1d5a0f1561383972c4189a0c673abe</Sha>
=======
    <Dependency Name="Microsoft.SourceBuild.Intermediate.source-build-reference-packages" Version="10.0.620702">
      <Uri>https://github.com/dotnet/source-build-reference-packages</Uri>
      <Sha>8a21184a27103ca3e365b21553e32f2a1c0661d3</Sha>
>>>>>>> bf6d1023
      <SourceBuild RepoName="source-build-reference-packages" ManagedOnly="true" />
    </Dependency>
    <Dependency Name="System.CommandLine" Version="2.0.0-beta4.25071.2">
      <Uri>https://github.com/dotnet/command-line-api</Uri>
      <Sha>3bbb940ceeb3254790899d751a8d418348563d40</Sha>
    </Dependency>
  </ProductDependencies>
  <ToolsetDependencies>
<<<<<<< HEAD
    <Dependency Name="Microsoft.DotNet.Arcade.Sdk" Version="9.0.0-beta.25208.6">
      <Uri>https://github.com/dotnet/arcade</Uri>
      <Sha>aa61e8c20a869bcc994f8b29eb07d927d2bec6f4</Sha>
    </Dependency>
    <!-- Intermediate is necessary for source build. -->
    <Dependency Name="Microsoft.SourceBuild.Intermediate.arcade" Version="9.0.0-beta.25208.6">
      <Uri>https://github.com/dotnet/arcade</Uri>
      <Sha>aa61e8c20a869bcc994f8b29eb07d927d2bec6f4</Sha>
=======
    <Dependency Name="Microsoft.DotNet.Arcade.Sdk" Version="10.0.0-beta.25207.4">
      <Uri>https://github.com/dotnet/arcade</Uri>
      <Sha>6bcab7722ffc02d9a9f64e736d06bb4e4a04a94b</Sha>
    </Dependency>
    <!-- Intermediate is necessary for source build. -->
    <Dependency Name="Microsoft.SourceBuild.Intermediate.arcade" Version="10.0.0-beta.25207.4">
      <Uri>https://github.com/dotnet/arcade</Uri>
      <Sha>6bcab7722ffc02d9a9f64e736d06bb4e4a04a94b</Sha>
>>>>>>> bf6d1023
      <SourceBuild RepoName="arcade" ManagedOnly="true" />
    </Dependency>
    <!-- Dependencies required for source build. We'll still update manually -->
    <Dependency Name="System.Formats.Asn1" Version="9.0.0">
      <Uri>https://github.com/dotnet/runtime</Uri>
      <Sha>d3981726bc8b0e179db50301daf9f22d42393096</Sha>
    </Dependency>
    <Dependency Name="Microsoft.Extensions.Logging" Version="9.0.3">
      <Uri>https://dev.azure.com/dnceng/internal/_git/dotnet-runtime</Uri>
      <Sha>831d23e56149cd59c40fc00c7feb7c5334bd19c4</Sha>
    </Dependency>
    <Dependency Name="Microsoft.Extensions.Logging.Abstractions" Version="9.0.3">
      <Uri>https://dev.azure.com/dnceng/internal/_git/dotnet-runtime</Uri>
      <Sha>831d23e56149cd59c40fc00c7feb7c5334bd19c4</Sha>
    </Dependency>
    <Dependency Name="Microsoft.Extensions.Logging.Console" Version="9.0.3">
      <Uri>https://dev.azure.com/dnceng/internal/_git/dotnet-runtime</Uri>
      <Sha>831d23e56149cd59c40fc00c7feb7c5334bd19c4</Sha>
    </Dependency>
    <Dependency Name="Microsoft.Extensions.DependencyInjection.Abstractions" Version="9.0.3">
      <Uri>https://github.com/dotnet/runtime</Uri>
      <Sha>831d23e56149cd59c40fc00c7feb7c5334bd19c4</Sha>
    </Dependency>
  </ToolsetDependencies>
</Dependencies><|MERGE_RESOLUTION|>--- conflicted
+++ resolved
@@ -8,15 +8,9 @@
       <SourceBuild RepoName="source-build-externals" ManagedOnly="true" />
     </Dependency>
     <!-- Intermediate is necessary for source build. -->
-<<<<<<< HEAD
-    <Dependency Name="Microsoft.SourceBuild.Intermediate.source-build-reference-packages" Version="9.0.0-alpha.1.25204.3">
-      <Uri>https://github.com/dotnet/source-build-reference-packages</Uri>
-      <Sha>643689c88b1d5a0f1561383972c4189a0c673abe</Sha>
-=======
     <Dependency Name="Microsoft.SourceBuild.Intermediate.source-build-reference-packages" Version="10.0.620702">
       <Uri>https://github.com/dotnet/source-build-reference-packages</Uri>
       <Sha>8a21184a27103ca3e365b21553e32f2a1c0661d3</Sha>
->>>>>>> bf6d1023
       <SourceBuild RepoName="source-build-reference-packages" ManagedOnly="true" />
     </Dependency>
     <Dependency Name="System.CommandLine" Version="2.0.0-beta4.25071.2">
@@ -25,16 +19,6 @@
     </Dependency>
   </ProductDependencies>
   <ToolsetDependencies>
-<<<<<<< HEAD
-    <Dependency Name="Microsoft.DotNet.Arcade.Sdk" Version="9.0.0-beta.25208.6">
-      <Uri>https://github.com/dotnet/arcade</Uri>
-      <Sha>aa61e8c20a869bcc994f8b29eb07d927d2bec6f4</Sha>
-    </Dependency>
-    <!-- Intermediate is necessary for source build. -->
-    <Dependency Name="Microsoft.SourceBuild.Intermediate.arcade" Version="9.0.0-beta.25208.6">
-      <Uri>https://github.com/dotnet/arcade</Uri>
-      <Sha>aa61e8c20a869bcc994f8b29eb07d927d2bec6f4</Sha>
-=======
     <Dependency Name="Microsoft.DotNet.Arcade.Sdk" Version="10.0.0-beta.25207.4">
       <Uri>https://github.com/dotnet/arcade</Uri>
       <Sha>6bcab7722ffc02d9a9f64e736d06bb4e4a04a94b</Sha>
@@ -43,7 +27,6 @@
     <Dependency Name="Microsoft.SourceBuild.Intermediate.arcade" Version="10.0.0-beta.25207.4">
       <Uri>https://github.com/dotnet/arcade</Uri>
       <Sha>6bcab7722ffc02d9a9f64e736d06bb4e4a04a94b</Sha>
->>>>>>> bf6d1023
       <SourceBuild RepoName="arcade" ManagedOnly="true" />
     </Dependency>
     <!-- Dependencies required for source build. We'll still update manually -->
