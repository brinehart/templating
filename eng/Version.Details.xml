--- conflicted
+++ resolved
@@ -11,15 +11,9 @@
       <Sha>6f814daa935e08b578b1c0c65a1f26ea3317f517</Sha>
       <SourceBuild RepoName="source-build-reference-packages" ManagedOnly="true" />
     </Dependency>
-<<<<<<< HEAD
-    <Dependency Name="System.CommandLine" Version="2.0.0-beta4.24517.1">
-      <Uri>https://github.com/dotnet/command-line-api</Uri>
-      <Sha>31ab5077b28e4ebe8229e7d2ba8ae1307b1ce360</Sha>
-=======
     <Dependency Name="System.CommandLine" Version="2.0.0-beta4.23407.1">
       <Uri>https://github.com/dotnet/command-line-api</Uri>
       <Sha>a045dd54a4c44723c215d992288160eb1401bb7f</Sha>
->>>>>>> 42d99053
     </Dependency>
   </ProductDependencies>
   <ToolsetDependencies>
