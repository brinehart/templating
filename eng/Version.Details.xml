--- conflicted
+++ resolved
@@ -11,15 +11,6 @@
       <Sha>c397c475b357738fbbf535f5c5ffb4d87c20aed0</Sha>
       <SourceBuild RepoName="source-build-reference-packages" ManagedOnly="true" />
     </Dependency>
-<<<<<<< HEAD
-    <Dependency Name="Microsoft.NETCore.App.Runtime.win-x64" Version="8.0.0">
-      <Uri>https://github.com/dotnet/runtime</Uri>
-      <Sha>59edaad404d1b8e47080015ae8d0787f94c970df</Sha>
-    </Dependency>
-    <Dependency Name="Microsoft.NETCore.App.Ref" Version="8.0.0">
-      <Uri>https://github.com/dotnet/runtime</Uri>
-      <Sha>59edaad404d1b8e47080015ae8d0787f94c970df</Sha>
-=======
     <Dependency Name="Microsoft.NETCore.App.Runtime.win-x64" Version="9.0.0-alpha.1.23523.1">
       <Uri>https://github.com/dotnet/runtime</Uri>
       <Sha>2959e1acd09aec0f1e59db9cbe41f3701b0bd4dd</Sha>
@@ -27,7 +18,6 @@
     <Dependency Name="Microsoft.NETCore.App.Ref" Version="9.0.0-alpha.1.23523.1">
       <Uri>https://github.com/dotnet/runtime</Uri>
       <Sha>2959e1acd09aec0f1e59db9cbe41f3701b0bd4dd</Sha>
->>>>>>> dad34814
     </Dependency>
     <Dependency Name="VS.Redist.Common.NetCore.SharedFramework.x64.8.0" Version="8.0.0-rtm.23524.7">
       <Uri>https://github.com/dotnet/runtime</Uri>
