--- conflicted
+++ resolved
@@ -3,15 +3,9 @@
   <ProductDependencies>
   </ProductDependencies>
   <ToolsetDependencies>
-<<<<<<< HEAD
-    <Dependency Name="Microsoft.DotNet.Arcade.Sdk" Version="1.0.0-beta.19157.4">
-      <Uri>https://github.com/dotnet/arcade</Uri>
-      <Sha>951b378f6b173d58c6d93ef33ce7ca83c2ce5ec5</Sha>
-=======
     <Dependency Name="Microsoft.DotNet.Arcade.Sdk" Version="1.0.0-beta.19176.14">
       <Uri>https://github.com/dotnet/arcade</Uri>
       <Sha>e23a3e2fd09a6222361ce47b78d23ab42867924c</Sha>
->>>>>>> 1b8d42e5
     </Dependency>
   </ToolsetDependencies>
 </Dependencies>