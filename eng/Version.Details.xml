<?xml version="1.0" encoding="utf-8"?>
<Dependencies>
  <ProductDependencies>
    <!-- Intermediate is necessary for source build. -->
    <Dependency Name="Microsoft.SourceBuild.Intermediate.source-build-externals" Version="9.0.0-alpha.1.24575.1">
      <Uri>https://github.com/dotnet/source-build-externals</Uri>
      <Sha>ab469606a3e6b026dcac301e2dab96117c94faeb</Sha>
      <SourceBuild RepoName="source-build-externals" ManagedOnly="true" />
    </Dependency>
    <!-- Intermediate is necessary for source build. -->
    <Dependency Name="Microsoft.SourceBuild.Intermediate.source-build-reference-packages" Version="9.0.0-alpha.1.24413.1">
      <Uri>https://github.com/dotnet/source-build-reference-packages</Uri>
      <Sha>1b838a42e4952b8fdf212cb1b43c5ce4d69f27b3</Sha>
      <SourceBuild RepoName="source-build-reference-packages" ManagedOnly="true" />
    </Dependency>
    <Dependency Name="System.CommandLine" Version="2.0.0-beta4.24324.3">
      <Uri>https://github.com/dotnet/command-line-api</Uri>
      <Sha>803d8598f98fb4efd94604b32627ee9407f246db</Sha>
    </Dependency>
  </ProductDependencies>
  <ToolsetDependencies>
<<<<<<< HEAD
    <Dependency Name="Microsoft.DotNet.Arcade.Sdk" Version="8.0.0-beta.24623.2">
      <Uri>https://github.com/dotnet/arcade</Uri>
      <Sha>278b1dda181ab18a9fbed73da998e50d128eae21</Sha>
      <SourceBuild RepoName="arcade" ManagedOnly="true" />
=======
    <Dependency Name="Microsoft.DotNet.Arcade.Sdk" Version="9.0.0-beta.24623.3">
      <Uri>https://github.com/dotnet/arcade</Uri>
      <Sha>e0e05154656254a735ebf19ffa5a37a8b915039b</Sha>
>>>>>>> 927cda5b
    </Dependency>
    <!-- Intermediate is necessary for source build. -->
    <Dependency Name="Microsoft.SourceBuild.Intermediate.arcade" Version="9.0.0-beta.24623.3">
      <Uri>https://github.com/dotnet/arcade</Uri>
      <Sha>e0e05154656254a735ebf19ffa5a37a8b915039b</Sha>
      <SourceBuild RepoName="arcade" ManagedOnly="true" />
    </Dependency>
    <Dependency Name="System.Formats.Asn1" Version="9.0.0">
      <Uri>https://github.com/dotnet/runtime</Uri>
      <Sha>d3981726bc8b0e179db50301daf9f22d42393096</Sha>
    </Dependency>
  </ToolsetDependencies>
</Dependencies><|MERGE_RESOLUTION|>--- conflicted
+++ resolved
@@ -19,16 +19,9 @@
     </Dependency>
   </ProductDependencies>
   <ToolsetDependencies>
-<<<<<<< HEAD
-    <Dependency Name="Microsoft.DotNet.Arcade.Sdk" Version="8.0.0-beta.24623.2">
-      <Uri>https://github.com/dotnet/arcade</Uri>
-      <Sha>278b1dda181ab18a9fbed73da998e50d128eae21</Sha>
-      <SourceBuild RepoName="arcade" ManagedOnly="true" />
-=======
     <Dependency Name="Microsoft.DotNet.Arcade.Sdk" Version="9.0.0-beta.24623.3">
       <Uri>https://github.com/dotnet/arcade</Uri>
       <Sha>e0e05154656254a735ebf19ffa5a37a8b915039b</Sha>
->>>>>>> 927cda5b
     </Dependency>
     <!-- Intermediate is necessary for source build. -->
     <Dependency Name="Microsoft.SourceBuild.Intermediate.arcade" Version="9.0.0-beta.24623.3">
