<?xml version="1.0" encoding="utf-8"?>
<Dependencies>
  <ProductDependencies>
    <Dependency Name="Microsoft.SourceBuild.Intermediate.source-build-externals" Version="9.0.0-alpha.1.24072.1">
      <Uri>https://github.com/dotnet/source-build-externals</Uri>
      <Sha>e39dee753ccfed11d28ab8054082d21c41c6a4fe</Sha>
      <SourceBuild RepoName="source-build-externals" ManagedOnly="true" />
    </Dependency>
    <Dependency Name="Microsoft.SourceBuild.Intermediate.source-build-reference-packages" Version="9.0.0-alpha.1.24073.1">
      <Uri>https://github.com/dotnet/source-build-reference-packages</Uri>
      <Sha>412264fd6c04712d1d31ff05d37c6919101ef4f4</Sha>
      <SourceBuild RepoName="source-build-reference-packages" ManagedOnly="true" />
    </Dependency>
    <Dependency Name="Microsoft.NETCore.App.Runtime.win-x64" Version="9.0.0-alpha.1.24072.1">
      <Uri>https://github.com/dotnet/runtime</Uri>
      <Sha>205ef031e0fe5152dede0bd9f99d0f6f9e7f1e45</Sha>
    </Dependency>
    <Dependency Name="Microsoft.NETCore.App.Ref" Version="9.0.0-alpha.1.24072.1">
      <Uri>https://github.com/dotnet/runtime</Uri>
      <Sha>205ef031e0fe5152dede0bd9f99d0f6f9e7f1e45</Sha>
    </Dependency>
    <Dependency Name="System.CommandLine" Version="2.0.0-beta4.24068.1">
      <Uri>https://github.com/dotnet/command-line-api</Uri>
      <Sha>ecd2ce5eafbba3008a7d4f5d04b025d30928c812</Sha>
    </Dependency>
  </ProductDependencies>
  <ToolsetDependencies>
<<<<<<< HEAD
    <Dependency Name="Microsoft.DotNet.Arcade.Sdk" Version="8.0.0-beta.24074.2">
      <Uri>https://github.com/dotnet/arcade</Uri>
      <Sha>96c2cee493aa1542c0b06a6498e0379eb11e005f</Sha>
=======
    <Dependency Name="Microsoft.DotNet.Arcade.Sdk" Version="9.0.0-beta.24074.1">
      <Uri>https://github.com/dotnet/arcade</Uri>
      <Sha>ac3bef13c5ab17858f69c12d015057a992f8da8a</Sha>
>>>>>>> 994540f3
      <SourceBuild RepoName="arcade" ManagedOnly="true" />
    </Dependency>
    <Dependency Name="Microsoft.DotNet.XliffTasks" Version="9.0.0-beta.24074.1">
      <Uri>https://github.com/dotnet/arcade</Uri>
      <Sha>ac3bef13c5ab17858f69c12d015057a992f8da8a</Sha>
    </Dependency>
  </ToolsetDependencies>
</Dependencies><|MERGE_RESOLUTION|>--- conflicted
+++ resolved
@@ -25,15 +25,9 @@
     </Dependency>
   </ProductDependencies>
   <ToolsetDependencies>
-<<<<<<< HEAD
-    <Dependency Name="Microsoft.DotNet.Arcade.Sdk" Version="8.0.0-beta.24074.2">
-      <Uri>https://github.com/dotnet/arcade</Uri>
-      <Sha>96c2cee493aa1542c0b06a6498e0379eb11e005f</Sha>
-=======
     <Dependency Name="Microsoft.DotNet.Arcade.Sdk" Version="9.0.0-beta.24074.1">
       <Uri>https://github.com/dotnet/arcade</Uri>
       <Sha>ac3bef13c5ab17858f69c12d015057a992f8da8a</Sha>
->>>>>>> 994540f3
       <SourceBuild RepoName="arcade" ManagedOnly="true" />
     </Dependency>
     <Dependency Name="Microsoft.DotNet.XliffTasks" Version="9.0.0-beta.24074.1">
