--- conflicted
+++ resolved
@@ -8,21 +8,9 @@
     </Dependency>
   </ProductDependencies>
   <ToolsetDependencies>
-<<<<<<< HEAD
-    <Dependency Name="Microsoft.DotNet.Arcade.Sdk" Version="9.0.0-beta.25266.2">
-      <Uri>https://github.com/dotnet/arcade</Uri>
-      <Sha>c62eeb5b5432f9eaa034fbd641ccd9fd0d928fb3</Sha>
-    </Dependency>
-    <!-- Intermediate is necessary for source build. -->
-    <Dependency Name="Microsoft.SourceBuild.Intermediate.arcade" Version="9.0.0-beta.25266.2">
-      <Uri>https://github.com/dotnet/arcade</Uri>
-      <Sha>c62eeb5b5432f9eaa034fbd641ccd9fd0d928fb3</Sha>
-      <SourceBuild RepoName="arcade" ManagedOnly="true" />
-=======
     <Dependency Name="Microsoft.DotNet.Arcade.Sdk" Version="10.0.0-beta.25267.102">
       <Uri>https://github.com/dotnet/dotnet</Uri>
       <Sha>170498a9429a5553fe7ac0ec2341d19bbb97cbe8</Sha>
->>>>>>> 2c7ed861
     </Dependency>
     <!-- Dependencies required for source build. We'll still update manually -->
     <Dependency Name="System.Formats.Asn1" Version="9.0.3">
