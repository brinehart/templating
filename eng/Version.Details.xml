<?xml version="1.0" encoding="utf-8"?>
<Dependencies>
  <ProductDependencies>
    <!-- Intermediate is necessary for source build. -->
    <Dependency Name="Microsoft.SourceBuild.Intermediate.source-build-externals" Version="10.0.0-alpha.1.24419.1">
      <Uri>https://github.com/dotnet/source-build-externals</Uri>
      <Sha>53509904f37cafa0771accdf404a5609c5ca9be5</Sha>
      <SourceBuild RepoName="source-build-externals" ManagedOnly="true" />
    </Dependency>
    <!-- Intermediate is necessary for source build. -->
<<<<<<< HEAD
    <Dependency Name="Microsoft.SourceBuild.Intermediate.source-build-reference-packages" Version="9.0.0-alpha.1.24413.1">
      <Uri>https://github.com/dotnet/source-build-reference-packages</Uri>
      <Sha>1b838a42e4952b8fdf212cb1b43c5ce4d69f27b3</Sha>
=======
    <Dependency Name="Microsoft.SourceBuild.Intermediate.source-build-reference-packages" Version="10.0.0-alpha.1.24419.1">
      <Uri>https://github.com/dotnet/source-build-reference-packages</Uri>
      <Sha>c818c3cf018e7aa9fd31f6aed5d14e9b59f03e4f</Sha>
>>>>>>> 8f85489b
      <SourceBuild RepoName="source-build-reference-packages" ManagedOnly="true" />
    </Dependency>
    <Dependency Name="System.CommandLine" Version="2.0.0-beta4.24324.3">
      <Uri>https://github.com/dotnet/command-line-api</Uri>
      <Sha>803d8598f98fb4efd94604b32627ee9407f246db</Sha>
    </Dependency>
  </ProductDependencies>
  <ToolsetDependencies>
<<<<<<< HEAD
    <Dependency Name="Microsoft.DotNet.Arcade.Sdk" Version="9.0.0-beta.24408.2">
      <Uri>https://github.com/dotnet/arcade</Uri>
      <Sha>60ae233c3d77f11c5fdb53e570b64d503b13ba59</Sha>
    </Dependency>
    <!-- Intermediate is necessary for source build. -->
    <Dependency Name="Microsoft.SourceBuild.Intermediate.arcade" Version="9.0.0-beta.24408.2">
      <Uri>https://github.com/dotnet/arcade</Uri>
      <Sha>60ae233c3d77f11c5fdb53e570b64d503b13ba59</Sha>
      <SourceBuild RepoName="arcade" ManagedOnly="true" />
    </Dependency>
    <Dependency Name="System.Formats.Asn1" Version="8.0.1">
      <Uri>https://dev.azure.com/dnceng/internal/_git/dotnet-runtime</Uri>
      <Sha>2aade6beb02ea367fd97c4070a4198802fe61c03</Sha>
=======
    <Dependency Name="Microsoft.DotNet.Arcade.Sdk" Version="9.0.0-beta.24416.2">
      <Uri>https://github.com/dotnet/arcade</Uri>
      <Sha>8fe02bab989df1265eee225df2c28af6dbdccc83</Sha>
    </Dependency>
    <!-- Intermediate is necessary for source build. -->
    <Dependency Name="Microsoft.SourceBuild.Intermediate.arcade" Version="9.0.0-beta.24416.2">
      <Uri>https://github.com/dotnet/arcade</Uri>
      <Sha>8fe02bab989df1265eee225df2c28af6dbdccc83</Sha>
      <SourceBuild RepoName="arcade" ManagedOnly="true" />
>>>>>>> 8f85489b
    </Dependency>
  </ToolsetDependencies>
</Dependencies><|MERGE_RESOLUTION|>--- conflicted
+++ resolved
@@ -8,15 +8,9 @@
       <SourceBuild RepoName="source-build-externals" ManagedOnly="true" />
     </Dependency>
     <!-- Intermediate is necessary for source build. -->
-<<<<<<< HEAD
-    <Dependency Name="Microsoft.SourceBuild.Intermediate.source-build-reference-packages" Version="9.0.0-alpha.1.24413.1">
-      <Uri>https://github.com/dotnet/source-build-reference-packages</Uri>
-      <Sha>1b838a42e4952b8fdf212cb1b43c5ce4d69f27b3</Sha>
-=======
     <Dependency Name="Microsoft.SourceBuild.Intermediate.source-build-reference-packages" Version="10.0.0-alpha.1.24419.1">
       <Uri>https://github.com/dotnet/source-build-reference-packages</Uri>
       <Sha>c818c3cf018e7aa9fd31f6aed5d14e9b59f03e4f</Sha>
->>>>>>> 8f85489b
       <SourceBuild RepoName="source-build-reference-packages" ManagedOnly="true" />
     </Dependency>
     <Dependency Name="System.CommandLine" Version="2.0.0-beta4.24324.3">
@@ -25,21 +19,6 @@
     </Dependency>
   </ProductDependencies>
   <ToolsetDependencies>
-<<<<<<< HEAD
-    <Dependency Name="Microsoft.DotNet.Arcade.Sdk" Version="9.0.0-beta.24408.2">
-      <Uri>https://github.com/dotnet/arcade</Uri>
-      <Sha>60ae233c3d77f11c5fdb53e570b64d503b13ba59</Sha>
-    </Dependency>
-    <!-- Intermediate is necessary for source build. -->
-    <Dependency Name="Microsoft.SourceBuild.Intermediate.arcade" Version="9.0.0-beta.24408.2">
-      <Uri>https://github.com/dotnet/arcade</Uri>
-      <Sha>60ae233c3d77f11c5fdb53e570b64d503b13ba59</Sha>
-      <SourceBuild RepoName="arcade" ManagedOnly="true" />
-    </Dependency>
-    <Dependency Name="System.Formats.Asn1" Version="8.0.1">
-      <Uri>https://dev.azure.com/dnceng/internal/_git/dotnet-runtime</Uri>
-      <Sha>2aade6beb02ea367fd97c4070a4198802fe61c03</Sha>
-=======
     <Dependency Name="Microsoft.DotNet.Arcade.Sdk" Version="9.0.0-beta.24416.2">
       <Uri>https://github.com/dotnet/arcade</Uri>
       <Sha>8fe02bab989df1265eee225df2c28af6dbdccc83</Sha>
@@ -49,7 +28,10 @@
       <Uri>https://github.com/dotnet/arcade</Uri>
       <Sha>8fe02bab989df1265eee225df2c28af6dbdccc83</Sha>
       <SourceBuild RepoName="arcade" ManagedOnly="true" />
->>>>>>> 8f85489b
+    </Dependency>
+    <Dependency Name="System.Formats.Asn1" Version="8.0.1">
+      <Uri>https://dev.azure.com/dnceng/internal/_git/dotnet-runtime</Uri>
+      <Sha>2aade6beb02ea367fd97c4070a4198802fe61c03</Sha>
     </Dependency>
   </ToolsetDependencies>
 </Dependencies>