<Project>
  <PropertyGroup>
<<<<<<< HEAD
    <UsingToolXliff>true</UsingToolXliff>
    <UsingToolNetFrameworkReferenceAssemblies>true</UsingToolNetFrameworkReferenceAssemblies>
    <VersionPrefix>8.0.401</VersionPrefix>
=======
    <VersionPrefix>9.0.100</VersionPrefix>
>>>>>>> b9f1c454
    <!-- When StabilizePackageVersion is set to 'true', this branch will produce stable outputs for 'Shipping' packages -->
    <StabilizePackageVersion Condition="'$(StabilizePackageVersion)' == ''">false</StabilizePackageVersion>
    <DotNetFinalVersionKind Condition="'$(StabilizePackageVersion)' == 'true'">release</DotNetFinalVersionKind>
    <!-- Calculate prerelease label -->
    <PreReleaseVersionLabel Condition="'$(StabilizePackageVersion)' != 'true'">rc</PreReleaseVersionLabel>
    <PreReleaseVersionLabel Condition="'$(StabilizePackageVersion)' == 'true' and $(VersionPrefix.EndsWith('00'))">rtm</PreReleaseVersionLabel>
    <PreReleaseVersionLabel Condition="'$(StabilizePackageVersion)' == 'true' and !$(VersionPrefix.EndsWith('00'))">servicing</PreReleaseVersionLabel>
    <PreReleaseVersionIteration Condition="'$(StabilizePackageVersion)' != 'true'">1</PreReleaseVersionIteration>
    <UsingToolXliff>true</UsingToolXliff>
    <FlagNetStandard1XDependencies>true</FlagNetStandard1XDependencies>
  </PropertyGroup>
  <PropertyGroup>
    <!-- Command-line-api dependencies -->
    <SystemCommandLinePackageVersion>2.0.0-beta4.24324.3</SystemCommandLinePackageVersion>
  </PropertyGroup>
</Project><|MERGE_RESOLUTION|>--- conflicted
+++ resolved
@@ -1,12 +1,6 @@
 <Project>
   <PropertyGroup>
-<<<<<<< HEAD
-    <UsingToolXliff>true</UsingToolXliff>
-    <UsingToolNetFrameworkReferenceAssemblies>true</UsingToolNetFrameworkReferenceAssemblies>
-    <VersionPrefix>8.0.401</VersionPrefix>
-=======
     <VersionPrefix>9.0.100</VersionPrefix>
->>>>>>> b9f1c454
     <!-- When StabilizePackageVersion is set to 'true', this branch will produce stable outputs for 'Shipping' packages -->
     <StabilizePackageVersion Condition="'$(StabilizePackageVersion)' == ''">false</StabilizePackageVersion>
     <DotNetFinalVersionKind Condition="'$(StabilizePackageVersion)' == 'true'">release</DotNetFinalVersionKind>
