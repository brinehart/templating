--- conflicted
+++ resolved
@@ -13,15 +13,8 @@
     <FlagNetStandard1XDependencies>true</FlagNetStandard1XDependencies>
   </PropertyGroup>
   <PropertyGroup>
-    <!-- Command-line-api dependencies -->
-<<<<<<< HEAD
-    <SystemCommandLinePackageVersion>2.0.0-beta4.24324.3</SystemCommandLinePackageVersion>
-  </PropertyGroup>
-  <PropertyGroup>
     <!-- Non-maestro versions -->
     <SystemFormatsAsn1Version>9.0.0</SystemFormatsAsn1Version>
-=======
     <SystemCommandLinePackageVersion>2.0.0-beta4.24528.1</SystemCommandLinePackageVersion>
->>>>>>> 486ca10c
   </PropertyGroup>
 </Project>