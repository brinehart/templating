--- conflicted
+++ resolved
@@ -1,10 +1,6 @@
 <Project>
   <PropertyGroup>
-<<<<<<< HEAD
-    <VersionPrefix>9.0.107</VersionPrefix>
-=======
     <VersionPrefix>9.0.205</VersionPrefix>
->>>>>>> f4bf9eda
     <!-- When StabilizePackageVersion is set to 'true', this branch will produce stable outputs for 'Shipping' packages -->
     <StabilizePackageVersion Condition="'$(StabilizePackageVersion)' == ''">true</StabilizePackageVersion>
     <DotNetFinalVersionKind Condition="'$(StabilizePackageVersion)' == 'true'">release</DotNetFinalVersionKind>
