#!/usr/bin/env bash

# Stop script if unbound variable found (use ${var:-} if intentional)
set -u

# Stop script if command returns non-zero exit code.
# Prevents hidden errors caused by missing error code propagation.
set -e

usage()
{
  echo "Common settings:"
  echo "  --configuration <value>    Build configuration: 'Debug' or 'Release' (short: -c)"
  echo "  --verbosity <value>        Msbuild verbosity: q[uiet], m[inimal], n[ormal], d[etailed], and diag[nostic] (short: -v)"
  echo "  --binaryLog                Create MSBuild binary log (short: -bl)"
  echo "  --help                     Print help and exit (short: -h)"
  echo ""

  echo "Actions:"
  echo "  --restore                  Restore dependencies (short: -r)"
  echo "  --build                    Build solution (short: -b)"
  echo "  --rebuild                  Rebuild solution"
  echo "  --test                     Run all unit tests in the solution (short: -t)"
  echo "  --integrationTest          Run all integration tests in the solution"
  echo "  --performanceTest          Run all performance tests in the solution"
  echo "  --pack                     Package build outputs into NuGet packages and Willow components"
  echo "  --sign                     Sign build outputs"
  echo "  --publish                  Publish artifacts (e.g. symbols)"
  echo ""

  echo "Advanced settings:"
  echo "  --projects <value>       Project or solution file(s) to build"
  echo "  --ci                     Set when running on CI server"
  echo "  --prepareMachine         Prepare machine for CI run, clean up processes after build"
  echo "  --nodeReuse <value>      Sets nodereuse msbuild parameter ('true' or 'false')"
  echo "  --warnAsError <value>    Sets warnaserror msbuild parameter ('true' or 'false')"
  echo ""
  echo "Command line arguments starting with '/p:' are passed through to MSBuild."
  echo "Arguments can also be passed in with a single hyphen."
}

source="${BASH_SOURCE[0]}"

# resolve $source until the file is no longer a symlink
while [[ -h "$source" ]]; do
  scriptroot="$( cd -P "$( dirname "$source" )" && pwd )"
  source="$(readlink "$source")"
  # if $source was a relative symlink, we need to resolve it relative to the path where the
  # symlink file was located
  [[ $source != /* ]] && source="$scriptroot/$source"
done
scriptroot="$( cd -P "$( dirname "$source" )" && pwd )"

restore=false
build=false
rebuild=false
test=false
integration_test=false
performance_test=false
pack=false
publish=false
sign=false
public=false
ci=false

warn_as_error=true
node_reuse=true
binary_log=false

projects=''
configuration='Debug'
prepare_machine=false
verbosity='minimal'

properties=''

while [[ $# > 0 ]]; do
  opt="$(echo "${1/#--/-}" | awk '{print tolower($0)}')"
  case "$opt" in
    -help|-h)
      usage
      exit 0
      ;;
    -configuration|-c)
      configuration=$2
      shift
      ;;
    -verbosity|-v)
      verbosity=$2
      shift
      ;;
    -binarylog|-bl)
      binary_log=true
      ;;
    -restore|-r)
      restore=true
      ;;
    -build|-b)
      build=true
      ;;
    -rebuild)
      rebuild=true
      ;;
    -pack)
      pack=true
      ;;
    -test|-t)
      test=true
      ;;
    -integrationtest)
      integration_test=true
      ;;
    -performancetest)
      performance_test=true
      ;;
    -sign)
      sign=true
      ;;
    -publish)
      publish=true
      ;;
    -preparemachine)
      prepare_machine=true
      ;;
    -projects)
      projects=$2
      shift
      ;;
    -ci)
      ci=true
      ;;
    -warnaserror)
      warn_as_error=$2
      shift
      ;;
    -nodereuse)
      node_reuse=$2
      shift
      ;;
    -p:*|/p:*)
<<<<<<< HEAD
=======
      properties="$properties $1"
      ;;
    -m:*|/m:*)
      properties="$properties $1"
      ;;
    -bl:*|/bl:*)
      properties="$properties $1"
      ;;
    -dl:*|/dl:*)
>>>>>>> 2e76333e
      properties="$properties $1"
      ;;
    -m:*|/m:*)
      properties="$properties $1"
      ;;
    -bl:*|/bl:*)
      properties="$properties $1"
      ;;
    -dl:*|/dl:*)
      properties="$properties $1"
      ;;
    *)
      echo "Invalid argument: $1"
      usage
      exit 1
      ;;
  esac

  shift
done

if [[ "$ci" == true ]]; then
  binary_log=true
  node_reuse=false
fi

. "$scriptroot/tools.sh"

function InitializeCustomToolset {
  local script="$eng_root/restore-toolset.sh"

  if [[ -a "$script" ]]; then
    . "$script"
  fi
}

function Build {
  InitializeToolset
  InitializeCustomToolset

  if [[ ! -z "$projects" ]]; then
    properties="$properties /p:Projects=$projects"
  fi

  local bl=""
  if [[ "$binary_log" == true ]]; then
    bl="/bl:\"$log_dir/Build.binlog\""
  fi

  MSBuild $_InitializeToolset \
    $bl \
    /p:Configuration=$configuration \
    /p:RepoRoot="$repo_root" \
    /p:Restore=$restore \
    /p:Build=$build \
    /p:Rebuild=$rebuild \
    /p:Test=$test \
    /p:Pack=$pack \
    /p:IntegrationTest=$integration_test \
    /p:PerformanceTest=$performance_test \
    /p:Sign=$sign \
    /p:Publish=$publish \
    $properties

  ExitWithExitCode 0
}

# Import custom tools configuration, if present in the repo.
configure_toolset_script="$eng_root/configure-toolset.sh"
if [[ -a "$configure_toolset_script" ]]; then
  . "$configure_toolset_script"
fi

# TODO: https://github.com/dotnet/arcade/issues/1468
# Temporary workaround to avoid breaking change.
# Remove once repos are updated.
if [[ -n "${useInstalledDotNetCli:-}" ]]; then
  use_installed_dotnet_cli="$useInstalledDotNetCli"
fi

Build<|MERGE_RESOLUTION|>--- conflicted
+++ resolved
@@ -138,8 +138,6 @@
       shift
       ;;
     -p:*|/p:*)
-<<<<<<< HEAD
-=======
       properties="$properties $1"
       ;;
     -m:*|/m:*)
@@ -149,16 +147,12 @@
       properties="$properties $1"
       ;;
     -dl:*|/dl:*)
->>>>>>> 2e76333e
-      properties="$properties $1"
-      ;;
-    -m:*|/m:*)
-      properties="$properties $1"
-      ;;
-    -bl:*|/bl:*)
-      properties="$properties $1"
-      ;;
-    -dl:*|/dl:*)
+      properties="$properties $1"
+      ;;
+    /m:*)
+      properties="$properties $1"
+      ;;
+    /bl:*)
       properties="$properties $1"
       ;;
     *)
